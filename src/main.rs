<<<<<<< HEAD
use clap::Parser;
use cli_batteries::version;
use discv5::{
    enr,
    enr::{CombinedKey, Enr, NodeId},
    Discv5, Discv5ConfigBuilder, Discv5Event, Key,
=======
#[macro_use]
extern crate rocket;
extern crate core;

use crate::http_rpc::RpcMsg;
use crate::libp2p::Libp2pService;
use ::libp2p::multiaddr::Protocol::Tcp;
use ::libp2p::{identity, Multiaddr, PeerId};
use clap::{Args, Parser, Subcommand};
use cli_batteries::version;
use discv5::kbucket::{BucketIndex, KBucketsTable, Node, NodeStatus};
use discv5::{
    enr,
    enr::{CombinedKey, Enr, NodeId},
    ConnectionDirection, ConnectionState, Discv5, Discv5Config, Discv5ConfigBuilder, Discv5Event,
    Key, TalkRequest,
>>>>>>> c7692095
};
use enr::k256::elliptic_curve::bigint::Encoding;
use enr::k256::elliptic_curve::weierstrass::add;
use enr::k256::U256;
use futures::stream::{FuturesOrdered, FuturesUnordered};
use futures::{pin_mut, FutureExt};
use itertools::Itertools;
<<<<<<< HEAD
use std::net::{Ipv4Addr, SocketAddr};
=======
use nanoid::nanoid;
use rand::Rng;
use sha3::{Digest, Keccak256};
use std::collections::hash_map::Entry;
use std::collections::HashMap;
use std::io::{BufReader, BufWriter, Read, Write};
use std::net::{IpAddr, Ipv4Addr, SocketAddr};
use std::ops::AddAssign;
use std::rc::Rc;
>>>>>>> c7692095
use std::sync::Arc;
use std::thread::sleep;
use std::time::Duration;
use strum::EnumString;
<<<<<<< HEAD
use tokio::time;
use tokio_stream::{wrappers::ReceiverStream, StreamExt, StreamMap};
use tracing::{info, info_span, Instrument};
use warp::Filter;

mod das_tree;
mod types;
=======
use tokio::sync::mpsc::UnboundedReceiver;
use tokio::sync::{mpsc, RwLock};
use tokio::task::spawn_blocking;
use tokio::{select, time};
use tokio_stream::wrappers::UnboundedReceiverStream;
use tokio_stream::{wrappers::ReceiverStream, StreamExt};
use tracing::{debug, info, info_span, log::warn, trace_span, Instrument};
use warp::Filter;

mod http_rpc;
mod libp2p;
mod utils;
>>>>>>> c7692095

#[derive(Clone, Debug, PartialEq, EnumString)]
enum Topology {
    #[strum(serialize = "linear", serialize = "1")]
    Linear,
    #[strum(serialize = "uniform", serialize = "2")]
    Uniform,
}

<<<<<<< HEAD
// struct Dv5Node {
//     discv5: Discv5,
//     das_tree: Arc<types::DasTree>,
// }

#[derive(Parser)]
=======
#[derive(Clone, Debug, PartialEq, EnumString)]
pub enum TalkWire {
    #[strum(serialize = "discv5")]
    Discv5,
    #[strum(serialize = "rpc")]
    HttpRPC,
    #[strum(serialize = "libp2p")]
    Libp2p,
}

// Defines settings how samples are forwarded when redundancy is enabled
#[derive(Clone, Debug, PartialEq, EnumString)]
pub enum ForwardPolicy {
    // forward only the first message of the type
    #[strum(serialize = "F1")]
    ForwardOne,
    // forward every time the message is received
    #[strum(serialize = "FA")]
    ForwardAll,
}

// Defines settings how samples are replicated when redundancy is enabled
#[derive(Clone, Debug, PartialEq, EnumString)]
pub enum ReplicatePolicy {
    // replicate only at the dispersal initiator
    #[strum(serialize = "R1")]
    ReplicateOne,
    // replicate at every step so a receiving node would also forward messages to certain number (based on --redundancy) of nodes in corresponding k-bucket
    #[strum(serialize = "RS")]
    ReplicateSome,
    // replicate at every step so a receiving node would also forward messages to every node in corresponding k-bucket
    #[strum(serialize = "RA")]
    ReplicateAll,
}

#[derive(Clone, Parser)]
>>>>>>> c7692095
pub struct Options {
    #[clap(long, short, default_value = "127.0.0.1")]
    ip_listen: String,
    #[clap(long, short, default_value = "9000")]
    port_udp: usize,
    #[clap(long, short, default_value = "10")]
    node_count: usize,
    #[clap(long, short, default_value = "linear")]
    topology: Topology,
    #[clap(long, default_value = "discv5")]
    talk_wire: TalkWire,

    #[command(subcommand)]
    simulation_case: SimulationCase,
}

#[derive(Clone, clap::Subcommand)]
enum SimulationCase {
    Disseminate(DisseminationArgs),
    Sample(SamplingArgs),
}

#[derive(Clone, Args)]
struct DisseminationArgs {
    #[clap(long, short, default_value = "256")]
    number_of_samples: usize,
    #[clap(long, default_value = "F1")]
    forward_mode: ForwardPolicy,
    #[clap(long, default_value = "R1")]
    replicate_mode: ReplicatePolicy,
    #[clap(long, short, default_value = "1")]
    redundancy: usize,
}

#[derive(Clone, Args)]
struct SamplingArgs {
    #[clap(flatten)]
    dissemination: DisseminationArgs,
}

#[derive(Clone)]
pub struct DASNode {
    discv5: Arc<Discv5>,
    libp2p: Libp2pService,
    samples: Arc<RwLock<HashMap<NodeId, usize>>>,
    handled_ids: Arc<RwLock<HashMap<Vec<u8>, usize>>>,
}

impl DASNode {
    pub fn new(discv5: Discv5, libp2p: Libp2pService) -> Self {
        Self {
            discv5: Arc::new(discv5),
            libp2p,
            samples: Default::default(),
            handled_ids: Default::default(),
        }
    }
}

fn main() {
    cli_batteries::run(version!(), app);
}

async fn app(options: Options) -> eyre::Result<()> {
    let discv5_servers = {
        let address = options.ip_listen.parse::<Ipv4Addr>().unwrap();
        construct_and_start(&options, address, options.port_udp, options.node_count).await
    };

<<<<<<< HEAD
    let enrs = Arc::new(
        discv5_servers
            .iter()
            .map(|s| s.local_enr())
            .collect::<Vec<_>>(),
    );

    let mut str = StreamMap::new();
    for (i, s) in discv5_servers.iter().enumerate() {
        let rec = ReceiverStream::new(s.event_stream().await.unwrap());
        str.insert(
            format!("Stream {} ({})", i, s.local_enr().node_id().to_string()),
            rec,
        );
    }
    let discv5_events_task = tokio::spawn(async move {
        loop {
            while let Some((chan, e)) = str.next().await {
                match e {
                    Discv5Event::Discovered(enr) => {
                        info!("Stream {}: Enr discovered {}", chan, enr)
                    }
                    Discv5Event::EnrAdded { enr, replaced: _ } => {
                        info!("Stream {}: Enr added {}", chan, enr)
                    }
                    Discv5Event::NodeInserted {
                        node_id,
                        replaced: _,
                    } => info!("Stream {}: Node inserted {}", chan, node_id),
                    Discv5Event::SessionEstablished(enr, _) => {
                        info!("Stream {}: Session established {}", chan, enr)
                    }
                    Discv5Event::SocketUpdated(addr) => {
                        info!("Stream {}: Socket updated {}", chan, addr)
                    }
                    Discv5Event::TalkRequest(req) => {
                        let req_msg = String::from_utf8(req.body().to_vec()).unwrap();
                        info!("Stream {}: Talk request received: {}", chan, req_msg);
                        let response = format!("Response: {}", req_msg);
                        req.respond(response.into_bytes()).unwrap();
                    }
=======
    let node_ids = discv5_servers
        .iter()
        .map(|e| e.local_enr().node_id())
        .collect::<Vec<_>>();

    let enrs = Arc::new(
        discv5_servers
            .iter()
            .map(|s| s.local_enr())
            .collect::<Vec<_>>(),
    );

    let mut das_nodes = vec![];

    let enr_to_libp2p = Arc::new(RwLock::new(HashMap::default()));
    let libp2p_to_enr = Arc::new(RwLock::new(HashMap::<PeerId, NodeId>::default()));

    let (msg_count_tx, msg_count_rx) = mpsc::unbounded_channel::<bool>();
    let msg_count = Arc::new(RwLock::new(0u64));
    {
        clone_all!(msg_count);
        tokio::spawn(async move {
            let mut msg_count = msg_count.write().await;
            let mut rx = UnboundedReceiverStream::new(msg_count_rx);
            loop {
                if let Some(e) = rx.next().await {
                    if e {
                        *msg_count += 1;
                    } else {
                        return;
                    }
>>>>>>> c7692095
                }
            }
        });
    }

    for (i, discv5) in discv5_servers.into_iter().enumerate() {
        let mut events_str = ReceiverStream::new(discv5.event_stream().await.unwrap());
        let opts = options.clone();

        let (mut libp2p_worker, libp2p_msgs, libp2p_service) = {
            let keypair = identity::Keypair::generate_ed25519();
            let peer_id = PeerId::from(keypair.public());
            let mut addr = Multiaddr::from(IpAddr::from([127, 0, 0, 1]));
            addr.push(Tcp(4000 + i as u16));

<<<<<<< HEAD
    let enr_records = warp::path("enrs").map(move || format!("{:?}", &enrs.clone()));
    warp::serve(enr_records).run(([127, 0, 0, 1], 3030)).await;
    discv5_events_task.await.unwrap();
    stats_task.await.unwrap();
    Ok(())
}

#[derive(Debug, PartialEq, EnumString)]
enum SimCase {
    #[strum(serialize = "0")]
    SequentiaDiscovery,
    #[strum(serialize = "1")]
    LinearRouting,
    #[strum(serialize = "2")]
    ClosestToValue,
}

pub async fn play_simulation(
    opts: &Options,
    discv5_servers: &Vec<Discv5>,
    enrs: &Arc<Vec<Enr<CombinedKey>>>,
) {
    assert!(discv5_servers.len() > 2);
    info!("starting simulation case {:?}", opts.simulation_case);

    match opts.simulation_case {
        SimCase::SequentiaDiscovery => {
            let num_servers = discv5_servers.len();
            for (i, discv5) in discv5_servers.iter().enumerate() {
                let nextnode = enrs[(i + 1) % num_servers].clone().udp4().unwrap();
                if i != num_servers - 1 {
                    let predicate = Box::new(move |enr: &Enr<CombinedKey>| {
                        enr.udp4().unwrap() == nextnode.clone()
                    });

                    let found_nodes = discv5
                        .find_node_predicate(enrs[(i + 1) % num_servers].node_id(), predicate, 1)
                        .await
                        .unwrap();
                    println!("Found nodes: {:?}", found_nodes);
=======
            enr_to_libp2p
                .write()
                .await
                .insert(discv5.local_enr().node_id(), (peer_id, addr.clone()));
            libp2p_to_enr
                .write()
                .await
                .insert(peer_id, discv5.local_enr().node_id());

            libp2p::Libp2pDaemon::new(keypair, addr, i)
        };
        let mut libp2p_msgs = UnboundedReceiverStream::new(libp2p_msgs);
        let srv = DASNode::new(discv5, libp2p_service);
        das_nodes.push(srv.clone());
        let (tx, rx) = mpsc::channel(1);
        let mut rpc_str = ReceiverStream::new(rx);

        let talk_wire = opts.talk_wire.clone();
        tokio::spawn(async move {
            match talk_wire {
                TalkWire::HttpRPC => {
                    http_rpc::serve(tx, ([127, 0, 0, 1], 3000 + i as u16)).await;
                }
                TalkWire::Libp2p => {
                    libp2p_worker.run().await;
                }
                _ => {}
            }
        });

        clone_all!(enr_to_libp2p, libp2p_to_enr, msg_count_tx, node_ids);
        tokio::spawn(async move {
            loop {
                select! {
                    Some(e) = events_str.next() => {
                        let chan = format!("{i} {}", srv.discv5.local_enr().node_id().to_string());
                        match e {
                            Discv5Event::Discovered(enr) => {
                                debug!("Stream {}: Enr discovered {}", chan, enr)
                            }
                            Discv5Event::EnrAdded { enr, replaced: _ } => {
                                debug!("Stream {}: Enr added {}", chan, enr)
                            }
                            Discv5Event::NodeInserted {
                                node_id,
                                replaced: _,
                            } => debug!("Stream {}: Node inserted {}", chan, node_id),
                            Discv5Event::SessionEstablished(enr, _) => {
                                debug!("Stream {}: Session established {}", chan, enr)
                            }
                            Discv5Event::SocketUpdated(addr) => {
                                debug!("Stream {}: Socket updated {}", chan, addr)
                            }
                            Discv5Event::TalkRequest(req) => {
                                debug!("Stream {}: Talk request received", chan);
                                msg_count_tx.send(true);
                                clone_all!(srv, opts, enr_to_libp2p, node_ids);
                                tokio::spawn(async move {
                                    let resp = handle_talk_request(req.node_id().clone(), req.body().to_vec(), srv, opts, enr_to_libp2p, node_ids, i).await;
                                    req.respond(resp);
                                });
                            },
                        }
                    },
                    Some(m) = rpc_str.next() => match m {
                        RpcMsg::TalkReq(body, tx) => {
                            debug!("RPC {i}: Talk request received");
                            msg_count_tx.send(true);
                            let from = node_ids[0];
                            clone_all!(srv, opts, enr_to_libp2p, node_ids);
                            tx.send(handle_talk_request(from, body, srv, opts, enr_to_libp2p, node_ids, i).await);
                        }
                    },
                    Some(crate::libp2p::TalkReqMsg{resp_tx, peer_id, payload}) = libp2p_msgs.next() => {
                        debug!("Libp2p {i}: Talk request received");
                        msg_count_tx.send(true);
                        let from = libp2p_to_enr.read().await.get(&peer_id).unwrap().clone();
                        clone_all!(srv, opts, enr_to_libp2p, node_ids);
                        tokio::spawn(async move {
                            resp_tx.send(Ok(handle_talk_request(from, payload, srv, opts, enr_to_libp2p, node_ids, i).await));
                        });
                    },
>>>>>>> c7692095
                }
            }
        });
    }
    let enrs_stats = enrs.clone();
    let stats_task = tokio::spawn(async move {
        let enrs = enrs_stats;

<<<<<<< HEAD
            // send talkreq from first node to last node
            let resp = discv5_servers[0]
                .talk_req(
                    enrs[enrs.len() - 1].clone(),
                    b"123".to_vec(),
                    format!("hello{}", 0).into_bytes(),
                )
                .await
                .unwrap();
            info!("Got response: {}", String::from_utf8(resp).unwrap());
            time::sleep(time::Duration::from_secs(5)).await;
        }
        SimCase::LinearRouting => {
            let last_node = discv5_servers.last().unwrap();
            let last_node_id = last_node.local_enr().node_id();
            let span = info_span!("routing", target_key = last_node_id.to_string());
            // let predicate = Box::new(move |enr: &Enr<CombinedKey>| enr.udp4().unwrap() == last_node_upd4);
            let found = discv5_servers[0]
                .find_node(last_node_id)
                .instrument(span)
                .await
                .unwrap();
            info!("found_nodes {}", found.len());
            // send talkreq from first node to last node
            // let resp = discv5_servers[0].talk_req(enrs[enrs.len()-1].clone(), b"123".to_vec(), format!("hello{}",0).into_bytes()).await.unwrap();
            // info!("Got response: {}", String::from_utf8(resp).unwrap());
        }
        SimCase::ClosestToValue => {
            let last_node_id = discv5_servers.last().unwrap().local_enr().node_id();
=======
        play_simulation(&options, &das_nodes, enr_to_libp2p.clone(), node_ids).await;
        msg_count_tx.send(false).unwrap();
        let msg_count_total = *msg_count.read().await;
        info!("total messages sent = {msg_count_total} (communication overhead)");
>>>>>>> c7692095

        // let peer_count = das_nodes
        //     .iter()
        //     .map(|s| s.read().await.dht.connected_peers())
        //     .collect::<Vec<_>>();
        // println!("Peer Count: {:?}", peer_count);
    });

<<<<<<< HEAD
            let span = info_span!("routing", target_key = distant_key.to_string());
            let found = discv5_servers[0]
                .find_node(distant_key)
                .instrument(span)
                .await
                .unwrap();
            info!("found_nodes {}", found.len());
        }
    }
=======
    stats_task.await.unwrap();

    tokio::signal::ctrl_c().await.unwrap();

    Ok(())
>>>>>>> c7692095
}

async fn construct_and_start(
    opts: &Options,
    listen_ip: Ipv4Addr,
    port_start: usize,
    node_count: usize,
) -> Vec<Discv5> {
    let mut discv5_servers = Vec::with_capacity(node_count);
    for i in 0..node_count {
        let listen_addr = format!("{}:{}", listen_ip, port_start + i)
            .parse::<SocketAddr>()
            .unwrap();
        println!("{}", listen_addr);
        let enr_key = CombinedKey::generate_secp256k1();
        let enr = {
            let mut builder = enr::EnrBuilder::new("v4");
            // TODO: Revisit this when we are not running locally
            // // if an IP was specified, use it
            // if let Some(external_address) = address {
            //     builder.ip4(external_address);
            // }
            // // if a port was specified, use it
            // if std::env::args().nth(2).is_some() {
            //     builder.udp4(port);
            // }
            builder.ip4(listen_ip);
            builder.udp4(port_start as u16 + i as u16);
            builder.build(&enr_key).unwrap()
        };
        println!("Node Id: {}", enr.node_id());
        if enr.udp4_socket().is_some() {
            println!("Base64 ENR: {}", enr.to_base64());
            println!(
                "IP: {}, UDP_PORT:{}",
                enr.ip4().unwrap(),
                enr.udp4().unwrap()
            );
        } else {
            println!("ENR is not printed as no IP:PORT was specified");
        }
        // default configuration
        let mut config_builder = Discv5ConfigBuilder::default();
        config_builder.request_retries(10);
        config_builder.filter_max_nodes_per_ip(None);
        let config = config_builder.build();

        // construct the discv5 server
        let discv5 = Discv5::new(enr, enr_key, config).unwrap();
        discv5_servers.push(discv5);
    }

    discv5_servers = set_topology(&opts, discv5_servers);

    for s in discv5_servers.iter_mut() {
        let ip4 = s.local_enr().ip4().unwrap();
        let udp4 = s.local_enr().udp4().unwrap();
        s.start(format!("{}:{}", ip4, udp4).parse().unwrap())
            .await
            .unwrap();
    }
    discv5_servers
}

pub fn set_topology(opts: &Options, mut discv5_servers: Vec<Discv5>) -> Vec<Discv5> {
    let last_node_id = Key::from(discv5_servers.last().unwrap().local_enr().node_id());

    match opts.topology {
        Topology::Linear => {
            // sort peers based on xor-distance to the latest node
            discv5_servers = discv5_servers
                .into_iter()
                .sorted_by_key(|s| Key::from(s.local_enr().node_id()).distance(&last_node_id))
                .rev()
                .collect::<Vec<_>>();

            for (i, s) in discv5_servers.iter().enumerate() {
                if i != discv5_servers.len() - 1 {
                    s.add_enr(discv5_servers[i + 1].local_enr().clone())
                        .unwrap()
<<<<<<< HEAD
                }
            }
        }
    }

    discv5_servers.iter().enumerate().for_each(|(i, s)| {
        println!(
            "{}.id={}, i-1={:?}, n={}, known={:?}, d={:?}",
            i,
            s.local_enr().node_id().to_string(),
            discv5_servers
                .get((i as i32 - 1) as usize)
                .map(|e| e.local_enr().node_id().to_string()),
            s.table_entries().len(),
            s.table_entries_enr()
                .first()
                .map(|e| e.node_id().to_string()),
            Key::from(s.local_enr().node_id()).distance(&last_node_id)
        );
    });
=======
                }
            }
        }
        Topology::Uniform => {
            let mut rng = rand::thread_rng();
            for (i, s) in discv5_servers.iter().enumerate() {
                let mut n = 128;
                while n != 0 {
                    let i = rng.gen_range(0usize..discv5_servers.len() - 1);

                    match s.add_enr(discv5_servers[i].local_enr().clone()) {
                        Ok(_) => n -= 1,
                        Err(_) => continue,
                    }
                }
            }
        }
    }

    // discv5_servers.iter().enumerate().for_each(|(i,s)| {
    //     println!("{}.id={}, i-1={:?}, n={}, known={:?}, d={:?}",
    //              i,
    //              s.local_enr().node_id().to_string(),
    //              discv5_servers.get((i as i32 -1) as usize).map(|e| e.local_enr().node_id().to_string()),
    //              s.table_entries().len(),
    //              s.table_entries_enr().first().map(|e|e.node_id().to_string()),
    //              Key::from(s.local_enr().node_id()).distance(&last_node_id));
    // });
>>>>>>> c7692095

    discv5_servers
}

pub async fn play_simulation(
    opts: &Options,
    nodes: &Vec<DASNode>,
    addr_book: Arc<RwLock<HashMap<NodeId, (PeerId, Multiaddr)>>>,
    node_ids: Vec<NodeId>,
) {
    match &opts.simulation_case {
        SimulationCase::Disseminate(args) => {
            let keys = (0..args.number_of_samples).map(|i| {
                let mut h = Keccak256::new();
                h.update(&i.to_be_bytes());
                NodeId::new(&h.finalize().try_into().unwrap())
            });

            disseminate_samples(keys, opts, &args, nodes, addr_book.clone(), &node_ids).await;

            let mut keys_per_node = HashMap::new();
            let mut nodes_per_key = HashMap::<_, usize>::new();

            for n in nodes {
                let samples = n.samples.read().await;
                keys_per_node.insert(n.discv5.local_enr().node_id(), samples.len());
                samples.keys().for_each(|k| {
                    nodes_per_key
                        .entry(k.clone())
                        .and_modify(|e| e.add_assign(1))
                        .or_insert(1);
                })
            }

            debug!("Keys per Node:");
            keys_per_node
                .iter()
                .filter(|(_, keys)| **keys > 0)
                .for_each(|(n, keys)| {
                    debug!(
                        "node={} ({}) keys={keys}",
                        n.to_string(),
                        node_ids.iter().position(|e| *e == *n).unwrap()
                    )
                });
            debug!("Nodes per Key:");
            nodes_per_key
                .iter()
                .for_each(|(k, nodes)| debug!("key={} nodes={nodes}", k.to_string()));
            debug!("Keys total: {}", nodes_per_key.len());

            let mut keys_stored_total = 0usize;
            keys_per_node
                .iter()
                .for_each(|(n, keys)| keys_stored_total += *keys);
            info!("total keys stored = {keys_stored_total} (storage overhead)");
        }
        SimulationCase::Sample(args) => {
            let keys = (0..256usize).map(|i| {
                let mut h = Keccak256::new();
                h.update(&i.to_be_bytes());
                NodeId::new(&h.finalize().try_into().unwrap())
            });

            disseminate_samples(
                keys,
                opts,
                &args.dissemination,
                nodes,
                addr_book.clone(),
                &node_ids,
            )
            .await;
        }
        _ => {}
    }
}

async fn disseminate_samples(
    keys: impl Iterator<Item = NodeId>,
    opts: &Options,
    args: &DisseminationArgs,
    nodes: &Vec<DASNode>,
    addr_book: Arc<RwLock<HashMap<NodeId, (PeerId, Multiaddr)>>>,
    node_ids: &Vec<NodeId>,
) {
    let node = nodes[0].clone();
    let local_view: HashMap<_, _> = node
        .discv5
        .kbuckets()
        .buckets_iter()
        .map(|kb| kb.iter().map(|e| e.key.clone()).collect::<Vec<_>>())
        .enumerate()
        .collect();

    let local_key = Key::from(node.discv5.local_enr().node_id());

    let alloc = keys
        .map(|k| {
            (
                BucketIndex::new(&local_key.distance(&Key::from(k)))
                    .unwrap()
                    .get(),
                Key::from(k),
            )
        })
        .into_group_map();

    let mut futures = vec![];
    let mut leftover_keys = vec![];
    for (k, mut keys) in alloc.into_iter() {
        let local_nodes = local_view.get(&k).unwrap().iter();
        let forward_to: Vec<_> = match args.replicate_mode {
            ReplicatePolicy::ReplicateOne => local_nodes.take(1).collect(),
            ReplicatePolicy::ReplicateSome => local_nodes.take(1 + args.redundancy).collect(),
            ReplicatePolicy::ReplicateAll => local_nodes.collect(),
        };

        if !forward_to.is_empty() {
            let batch_id = nanoid!(8).into_bytes();
            let msg = {
                let mut m = vec![];
                let mut w = BufWriter::new(&mut *m);
                w.write(&*batch_id).unwrap();
                keys.iter().for_each(|k| {
                    let _ = w.write(&k.hash.to_vec());
                });
                w.buffer().to_vec()
            };

            for next in forward_to {
                let node = nodes[0].clone();
                let enr = node.discv5.find_enr(next.preimage()).unwrap();
                let addr_book = addr_book.clone();

                {
                    let next_i = node_ids
                        .iter()
                        .position(|e| *e == *next.preimage())
                        .unwrap();
                    debug!(
                        "node {0} ({}) sends {} keys for request (id={}) to {next_i} ({})",
                        node.discv5.local_enr().node_id(),
                        keys.len(),
                        hex::encode(&batch_id),
                        next.preimage()
                    );
                }

                clone_all!(msg, keys);
                futures.push(Box::pin(async move {
                    match opts.talk_wire {
                        TalkWire::Discv5 => {
                            let mut i = 0;
                            loop {
                                let id = &*nanoid!(8).into_bytes();
                                let msg = {
                                    let mut m = vec![];
                                    let mut w = BufWriter::new(&mut *m);
                                    w.write(id.clone()).unwrap();
                                    keys.iter().skip(i * 29).take(29).for_each(|k| {
                                        let _ = w.write(&k.hash.to_vec());
                                    });
                                    w.buffer().to_vec()
                                };

                                if msg.len() == 8 {
                                    break;
                                }

                                i += 1;
                                let _ = node
                                    .discv5
                                    .talk_req(enr.clone(), b"bcast".to_vec(), msg)
                                    .await
                                    .map_err(|e| eyre::eyre!("{e}"));
                            }
                        }
                        TalkWire::Libp2p => {
                            let (peer_id, addr) =
                                addr_book.read().await.get(&enr.node_id()).unwrap().clone();
                            let _ = node.libp2p.talk_req(&peer_id, &addr, msg).await.unwrap();
                        }
                        TalkWire::HttpRPC => {
                            let _ = http_rpc::talk_req(enr.clone(), msg).await;
                        }
                    }
                }));
            }
        } else {
            warn!("fail to forward {} keys to {} bucket", keys.len(), k);
            leftover_keys.append(&mut keys);
        }
    }
    futures::future::join_all(futures)
        .instrument(info_span!("bucket-cast"))
        .await;

    let mut samples = nodes[0].samples.write().await;
    leftover_keys.into_iter().for_each(|e| {
        samples.insert(e.preimage().clone(), 1);
    });
}

pub async fn handle_talk_request(
    from: NodeId,
    msg: Vec<u8>,
    node: DASNode,
    opts: Options,
    addr_book: Arc<RwLock<HashMap<NodeId, (PeerId, Multiaddr)>>>,
    node_ids: Vec<NodeId>,
    node_idx: usize,
) -> Vec<u8> {
    let from_i = node_ids.iter().position(|e| *e == from).unwrap();
    match opts.simulation_case {
        SimulationCase::Disseminate(ref args) => {
            let mut r = BufReader::new(&*msg);
            let mut keys = vec![];

            let mut id = [0; 8];
            r.read(&mut id).unwrap();
            let id = id.to_vec();

            {
                debug!("node {node_idx} ({}) attempts to get lock for request (id={}) from {from_i} ({})", node.discv5.local_enr().node_id(), hex::encode(&id), from);
                let mut handled_ids = node.handled_ids.write().await;
                if handled_ids.contains_key(&id) && args.forward_mode != ForwardPolicy::ForwardAll {
                    debug!(
                        "node {node_idx} ({}) skipped request (id={}) from {from_i} ({})",
                        node.discv5.local_enr().node_id(),
                        hex::encode(&id),
                        from
                    );
                    return vec![];
                } else {
                    debug!(
                        "node {node_idx} ({}) received request (id={}) from {from_i} ({})",
                        node.discv5.local_enr().node_id(),
                        hex::encode(&id),
                        from
                    );
                    match handled_ids.entry(id.clone()) {
                        Entry::Occupied(mut e) => e.get_mut().add_assign(1),
                        Entry::Vacant(mut e) => {
                            e.insert(1);
                        }
                    };
                    drop(handled_ids);
                }
            }

            loop {
                let mut b = [0; 32];
                if r.read(&mut b).unwrap() < 32 {
                    break;
                }

                keys.push(NodeId::new(&b))
            }

            let local_view: HashMap<_, _> = node
                .discv5
                .kbuckets()
                .buckets_iter()
                .map(|kb| kb.iter().map(|e| e.key.clone()).collect::<Vec<_>>())
                .enumerate()
                .collect();

            // println!("Local view:");
            // local_view.iter().filter(|(_, v)|v.len() > 0).for_each(|(k,v)| println!("k={}, ns={}", *k, v.len()));

            let local_key = Key::from(node.discv5.local_enr().node_id());

            let alloc = keys
                .into_iter()
                .map(|k| {
                    (
                        BucketIndex::new(&local_key.distance(&Key::from(k)))
                            .unwrap()
                            .get(),
                        Key::from(k),
                    )
                })
                .into_group_map();

            let mut futures = FuturesUnordered::new();

            for (k, keys) in alloc.into_iter() {
                let local_nodes = local_view.get(&k).unwrap();
                /// if **replicate-all* then a receiver node applies forwards samples to more then one node in every k-bucket it handles
                let contacts_in_bucket = local_nodes.iter().filter(|e| *e.preimage() != from);
                let forward_to: Vec<_> = match args.replicate_mode {
                    ReplicatePolicy::ReplicateOne => contacts_in_bucket.take(1).collect(),
                    ReplicatePolicy::ReplicateSome => {
                        contacts_in_bucket.take(1 + args.redundancy).collect()
                    }
                    ReplicatePolicy::ReplicateAll => contacts_in_bucket.collect(),
                };

                if !forward_to.is_empty() {
                    for next in forward_to {
                        let enr = node.discv5.find_enr(next.preimage()).unwrap();

                        let next_i = node_ids
                            .iter()
                            .position(|e| *e == *next.preimage())
                            .unwrap();
                        debug!("node {node_idx} ({}) sends {} keys for request (id={}) to {next_i} ({})", node.discv5.local_enr().node_id(), keys.len(), hex::encode(&id), next.preimage());

                        let msg = {
                            let mut m = vec![];
                            let mut w = BufWriter::new(&mut *m);
                            w.write(&mut id.clone()).unwrap();
                            keys.clone().into_iter().for_each(|k| {
                                let _ = w.write(&*k.hash.to_vec());
                            });
                            w.buffer().to_vec()
                        };

                        {
                            clone_all!(node, addr_book, opts, id, keys);
                            futures.push(async move {
                                match opts.talk_wire {
                                    TalkWire::Discv5 => {
                                        node.discv5.talk_req(enr, b"bcast".to_vec(), msg).await.map_err(|e| eyre::eyre!("{e}"))
                                    }
                                    TalkWire::Libp2p => {
                                        let (peer_id, addr) = addr_book.read().await.get(&enr.node_id()).unwrap().clone();
                                        node.libp2p.talk_req(&peer_id, &addr, msg).await
                                    }
                                    TalkWire::HttpRPC => {
                                        http_rpc::talk_req(enr, msg).await
                                    }
                                }.map_err(|e| eyre::eyre!("error making request (id={}) from {node_idx} to {next_i}: {}", hex::encode(&id), e))
                            });
                        }
                    }
                } else {
                    let mut samples = node.samples.write().await;
                    keys.into_iter()
                        .for_each(|k| match samples.entry(k.preimage().clone()) {
                            Entry::Occupied(mut e) => e.get_mut().add_assign(1),
                            Entry::Vacant(mut e) => {
                                e.insert(1);
                            }
                        });
                }
            }

            while let Some(resp) = futures.next().await {
                resp.unwrap();
            }
            return vec![];
        }
        _ => {
            let req_msg = String::from_utf8(msg).unwrap();
            let response = format!("Response: {}", req_msg);
            response.into_bytes()
        }
    }
}<|MERGE_RESOLUTION|>--- conflicted
+++ resolved
@@ -1,11 +1,3 @@
-<<<<<<< HEAD
-use clap::Parser;
-use cli_batteries::version;
-use discv5::{
-    enr,
-    enr::{CombinedKey, Enr, NodeId},
-    Discv5, Discv5ConfigBuilder, Discv5Event, Key,
-=======
 #[macro_use]
 extern crate rocket;
 extern crate core;
@@ -22,7 +14,6 @@
     enr::{CombinedKey, Enr, NodeId},
     ConnectionDirection, ConnectionState, Discv5, Discv5Config, Discv5ConfigBuilder, Discv5Event,
     Key, TalkRequest,
->>>>>>> c7692095
 };
 use enr::k256::elliptic_curve::bigint::Encoding;
 use enr::k256::elliptic_curve::weierstrass::add;
@@ -30,9 +21,6 @@
 use futures::stream::{FuturesOrdered, FuturesUnordered};
 use futures::{pin_mut, FutureExt};
 use itertools::Itertools;
-<<<<<<< HEAD
-use std::net::{Ipv4Addr, SocketAddr};
-=======
 use nanoid::nanoid;
 use rand::Rng;
 use sha3::{Digest, Keccak256};
@@ -42,20 +30,10 @@
 use std::net::{IpAddr, Ipv4Addr, SocketAddr};
 use std::ops::AddAssign;
 use std::rc::Rc;
->>>>>>> c7692095
 use std::sync::Arc;
 use std::thread::sleep;
 use std::time::Duration;
 use strum::EnumString;
-<<<<<<< HEAD
-use tokio::time;
-use tokio_stream::{wrappers::ReceiverStream, StreamExt, StreamMap};
-use tracing::{info, info_span, Instrument};
-use warp::Filter;
-
-mod das_tree;
-mod types;
-=======
 use tokio::sync::mpsc::UnboundedReceiver;
 use tokio::sync::{mpsc, RwLock};
 use tokio::task::spawn_blocking;
@@ -68,7 +46,6 @@
 mod http_rpc;
 mod libp2p;
 mod utils;
->>>>>>> c7692095
 
 #[derive(Clone, Debug, PartialEq, EnumString)]
 enum Topology {
@@ -78,14 +55,6 @@
     Uniform,
 }
 
-<<<<<<< HEAD
-// struct Dv5Node {
-//     discv5: Discv5,
-//     das_tree: Arc<types::DasTree>,
-// }
-
-#[derive(Parser)]
-=======
 #[derive(Clone, Debug, PartialEq, EnumString)]
 pub enum TalkWire {
     #[strum(serialize = "discv5")]
@@ -122,7 +91,6 @@
 }
 
 #[derive(Clone, Parser)]
->>>>>>> c7692095
 pub struct Options {
     #[clap(long, short, default_value = "127.0.0.1")]
     ip_listen: String,
@@ -192,49 +160,6 @@
         construct_and_start(&options, address, options.port_udp, options.node_count).await
     };
 
-<<<<<<< HEAD
-    let enrs = Arc::new(
-        discv5_servers
-            .iter()
-            .map(|s| s.local_enr())
-            .collect::<Vec<_>>(),
-    );
-
-    let mut str = StreamMap::new();
-    for (i, s) in discv5_servers.iter().enumerate() {
-        let rec = ReceiverStream::new(s.event_stream().await.unwrap());
-        str.insert(
-            format!("Stream {} ({})", i, s.local_enr().node_id().to_string()),
-            rec,
-        );
-    }
-    let discv5_events_task = tokio::spawn(async move {
-        loop {
-            while let Some((chan, e)) = str.next().await {
-                match e {
-                    Discv5Event::Discovered(enr) => {
-                        info!("Stream {}: Enr discovered {}", chan, enr)
-                    }
-                    Discv5Event::EnrAdded { enr, replaced: _ } => {
-                        info!("Stream {}: Enr added {}", chan, enr)
-                    }
-                    Discv5Event::NodeInserted {
-                        node_id,
-                        replaced: _,
-                    } => info!("Stream {}: Node inserted {}", chan, node_id),
-                    Discv5Event::SessionEstablished(enr, _) => {
-                        info!("Stream {}: Session established {}", chan, enr)
-                    }
-                    Discv5Event::SocketUpdated(addr) => {
-                        info!("Stream {}: Socket updated {}", chan, addr)
-                    }
-                    Discv5Event::TalkRequest(req) => {
-                        let req_msg = String::from_utf8(req.body().to_vec()).unwrap();
-                        info!("Stream {}: Talk request received: {}", chan, req_msg);
-                        let response = format!("Response: {}", req_msg);
-                        req.respond(response.into_bytes()).unwrap();
-                    }
-=======
     let node_ids = discv5_servers
         .iter()
         .map(|e| e.local_enr().node_id())
@@ -266,7 +191,6 @@
                     } else {
                         return;
                     }
->>>>>>> c7692095
                 }
             }
         });
@@ -282,48 +206,6 @@
             let mut addr = Multiaddr::from(IpAddr::from([127, 0, 0, 1]));
             addr.push(Tcp(4000 + i as u16));
 
-<<<<<<< HEAD
-    let enr_records = warp::path("enrs").map(move || format!("{:?}", &enrs.clone()));
-    warp::serve(enr_records).run(([127, 0, 0, 1], 3030)).await;
-    discv5_events_task.await.unwrap();
-    stats_task.await.unwrap();
-    Ok(())
-}
-
-#[derive(Debug, PartialEq, EnumString)]
-enum SimCase {
-    #[strum(serialize = "0")]
-    SequentiaDiscovery,
-    #[strum(serialize = "1")]
-    LinearRouting,
-    #[strum(serialize = "2")]
-    ClosestToValue,
-}
-
-pub async fn play_simulation(
-    opts: &Options,
-    discv5_servers: &Vec<Discv5>,
-    enrs: &Arc<Vec<Enr<CombinedKey>>>,
-) {
-    assert!(discv5_servers.len() > 2);
-    info!("starting simulation case {:?}", opts.simulation_case);
-
-    match opts.simulation_case {
-        SimCase::SequentiaDiscovery => {
-            let num_servers = discv5_servers.len();
-            for (i, discv5) in discv5_servers.iter().enumerate() {
-                let nextnode = enrs[(i + 1) % num_servers].clone().udp4().unwrap();
-                if i != num_servers - 1 {
-                    let predicate = Box::new(move |enr: &Enr<CombinedKey>| {
-                        enr.udp4().unwrap() == nextnode.clone()
-                    });
-
-                    let found_nodes = discv5
-                        .find_node_predicate(enrs[(i + 1) % num_servers].node_id(), predicate, 1)
-                        .await
-                        .unwrap();
-                    println!("Found nodes: {:?}", found_nodes);
-=======
             enr_to_libp2p
                 .write()
                 .await
@@ -406,7 +288,6 @@
                             resp_tx.send(Ok(handle_talk_request(from, payload, srv, opts, enr_to_libp2p, node_ids, i).await));
                         });
                     },
->>>>>>> c7692095
                 }
             }
         });
@@ -415,42 +296,10 @@
     let stats_task = tokio::spawn(async move {
         let enrs = enrs_stats;
 
-<<<<<<< HEAD
-            // send talkreq from first node to last node
-            let resp = discv5_servers[0]
-                .talk_req(
-                    enrs[enrs.len() - 1].clone(),
-                    b"123".to_vec(),
-                    format!("hello{}", 0).into_bytes(),
-                )
-                .await
-                .unwrap();
-            info!("Got response: {}", String::from_utf8(resp).unwrap());
-            time::sleep(time::Duration::from_secs(5)).await;
-        }
-        SimCase::LinearRouting => {
-            let last_node = discv5_servers.last().unwrap();
-            let last_node_id = last_node.local_enr().node_id();
-            let span = info_span!("routing", target_key = last_node_id.to_string());
-            // let predicate = Box::new(move |enr: &Enr<CombinedKey>| enr.udp4().unwrap() == last_node_upd4);
-            let found = discv5_servers[0]
-                .find_node(last_node_id)
-                .instrument(span)
-                .await
-                .unwrap();
-            info!("found_nodes {}", found.len());
-            // send talkreq from first node to last node
-            // let resp = discv5_servers[0].talk_req(enrs[enrs.len()-1].clone(), b"123".to_vec(), format!("hello{}",0).into_bytes()).await.unwrap();
-            // info!("Got response: {}", String::from_utf8(resp).unwrap());
-        }
-        SimCase::ClosestToValue => {
-            let last_node_id = discv5_servers.last().unwrap().local_enr().node_id();
-=======
         play_simulation(&options, &das_nodes, enr_to_libp2p.clone(), node_ids).await;
         msg_count_tx.send(false).unwrap();
         let msg_count_total = *msg_count.read().await;
         info!("total messages sent = {msg_count_total} (communication overhead)");
->>>>>>> c7692095
 
         // let peer_count = das_nodes
         //     .iter()
@@ -459,23 +308,11 @@
         // println!("Peer Count: {:?}", peer_count);
     });
 
-<<<<<<< HEAD
-            let span = info_span!("routing", target_key = distant_key.to_string());
-            let found = discv5_servers[0]
-                .find_node(distant_key)
-                .instrument(span)
-                .await
-                .unwrap();
-            info!("found_nodes {}", found.len());
-        }
-    }
-=======
     stats_task.await.unwrap();
 
     tokio::signal::ctrl_c().await.unwrap();
 
     Ok(())
->>>>>>> c7692095
 }
 
 async fn construct_and_start(
@@ -556,28 +393,6 @@
                 if i != discv5_servers.len() - 1 {
                     s.add_enr(discv5_servers[i + 1].local_enr().clone())
                         .unwrap()
-<<<<<<< HEAD
-                }
-            }
-        }
-    }
-
-    discv5_servers.iter().enumerate().for_each(|(i, s)| {
-        println!(
-            "{}.id={}, i-1={:?}, n={}, known={:?}, d={:?}",
-            i,
-            s.local_enr().node_id().to_string(),
-            discv5_servers
-                .get((i as i32 - 1) as usize)
-                .map(|e| e.local_enr().node_id().to_string()),
-            s.table_entries().len(),
-            s.table_entries_enr()
-                .first()
-                .map(|e| e.node_id().to_string()),
-            Key::from(s.local_enr().node_id()).distance(&last_node_id)
-        );
-    });
-=======
                 }
             }
         }
@@ -606,7 +421,6 @@
     //              s.table_entries_enr().first().map(|e|e.node_id().to_string()),
     //              Key::from(s.local_enr().node_id()).distance(&last_node_id));
     // });
->>>>>>> c7692095
 
     discv5_servers
 }
@@ -679,7 +493,7 @@
                 addr_book.clone(),
                 &node_ids,
             )
-            .await;
+                .await;
         }
         _ => {}
     }
