--- conflicted
+++ resolved
@@ -23,9 +23,7 @@
 warp = "0.3"
 strum = {version = "0.24", features = ["derive"] }
 itertools = "0.10"
-<<<<<<< HEAD
 dyn-clone = "1.0"
-=======
 rand = "0.8"
 sha3 = "0.10"
 nanoid = "0.4.0"
@@ -33,7 +31,6 @@
 libp2p = { version = "0.40.0" }
 unsigned-varint = "0.7.1"
 async-trait = "0.1.58"
->>>>>>> c7692095
 
 rocket = { version = "0.5.0-rc.2", features = ["json"] }
 reqwest = "0.11.12"
